import Anthropic, {ClientOptions} from '@anthropic-ai/sdk'

import type {AIbitat} from '..'
import {RetryError} from '../error.ts'
import {Provider} from './ai-provider.ts'

/**
 * The model to use for the Anthropic API.
 */
type AnthropicModel = Anthropic.CompletionCreateParams['model']

/**
 * The configuration for the Anthropic provider.
 */
export type AnthropicProviderConfig = {
  /**
   * The options for the Anthropic client.
   * @default {apiKey: process.env.ANTHROPIC_API_KEY}
   */
  options?: ClientOptions
  /**
   * The model to use for the Anthropic API.
   * @default 'claude-2'
   */
  model?: AnthropicModel
}

/**
 * The provider for the OpenAI API.
 * By default, the model is set to 'claude-2'.
 */
export class AnthropicProvider extends Provider<Anthropic> {
  private model: AnthropicModel

  constructor(config: AnthropicProviderConfig = {}) {
    const {
      options = {
        apiKey: process.env.ANTHROPIC_API_KEY,
        maxRetries: 3,
      },
      model = 'claude-2',
    } = config

    const client = new Anthropic(options)

    super(client)

    this.model = model
  }

  /**
   * Create a completion based on the received messages.
   *
   * @param messages A list of messages to send to the Anthropic API.
   * @returns The completion.
   */
  async complete(
    messages: Provider.Message[],
    functions?: AIbitat.FunctionDefinition[],
  ): Promise<Provider.Completion> {
    // clone messages to avoid mutating the original array
    const promptMessages = [...messages]

    if (functions) {
      const functionPrompt = this.getFunctionPrompt(functions)

      // add function prompt after the first message
      promptMessages.splice(1, 0, {
        content: functionPrompt,
        role: 'system',
      })
    }

    const prompt = promptMessages
      .map(message => {
        const {content, role} = message

        switch (role) {
          case 'system':
            return content
              ? `${Anthropic.HUMAN_PROMPT} <admin>${content}</admin>`
              : ''

          case 'function':
          case 'user':
            return `${Anthropic.HUMAN_PROMPT} ${content}`

          case 'assistant':
            return `${Anthropic.AI_PROMPT} ${content}`

          default:
            return content
        }
      })
      .filter(Boolean)
      .join('\n')
      .concat(` ${Anthropic.AI_PROMPT}`)

    try {
      const response = await this.client.completions.create({
        model: this.model,
        max_tokens_to_sample: 300,
        stream: false,
        prompt,
      })

<<<<<<< HEAD
      const result = response.completion.trim()
=======
      const result = response.completion
      // TODO: get cost from response
      const cost = 0
>>>>>>> edb4fc89

      // Handle function calls if the model returns a function call
      if (result.includes('function_name') && functions) {
        let functionCall: AIbitat.FunctionCall
        try {
          functionCall = JSON.parse(result)
        } catch (error) {
          // call the complete function again in case it gets a json error
          return await this.complete(
            [
              ...messages,
              {
                role: 'function',
                content: `You gave me this function call: ${result} but I couldn't parse it.
                ${(error as Error).message}
                
                Please try again.`,
              },
            ],
            functions,
          )
        }

        return {
          result: null,
          functionCall,
          cost,
        }
      }

      return {
        result,
        cost,
      }
    } catch (error) {
      if (
        error instanceof Anthropic.RateLimitError ||
        error instanceof Anthropic.InternalServerError ||
        error instanceof Anthropic.APIError
      ) {
        throw new RetryError(error.message)
      }

      throw error
    }
  }

  private getFunctionPrompt(functions: AIbitat.FunctionDefinition[]) {
    const functionPrompt = `<functions>You have been trained to directly call a Javascript function passing a JSON Schema parameter as a response to this chat. This function will return a string that you can use to keep chatting.
  
  Here is a list of functions available to you:
  ${JSON.stringify(functions, null, 2)}
  
  When calling any of those function in order to complete your task, respond only this JSON format. Do not include any other information or any other stuff.
  
  Function call format:
  {
     function_name: "givenfunctionname",
     parameters: {}
  }
  </functions>`

    return functionPrompt
  }
}<|MERGE_RESOLUTION|>--- conflicted
+++ resolved
@@ -1,13 +1,22 @@
 import Anthropic, {ClientOptions} from '@anthropic-ai/sdk'
-
-import type {AIbitat} from '..'
-import {RetryError} from '../error.ts'
-import {Provider} from './ai-provider.ts'
+import debug from 'debug'
+
+import {
+  APIError,
+  AuthorizationError,
+  RateLimitError,
+  ServerError,
+  UnknownError,
+} from '../error.ts'
+import {FunctionDefinition} from '../index.ts'
+import {AIProvider, Message} from './ai-provider.ts'
+
+const log = debug('autogen:provider:anthropic')
 
 /**
  * The model to use for the Anthropic API.
  */
-type AnthropicModel = Anthropic.CompletionCreateParams['model']
+export type AnthropicModel = Anthropic.CompletionCreateParams['model']
 
 /**
  * The configuration for the Anthropic provider.
@@ -29,7 +38,7 @@
  * The provider for the OpenAI API.
  * By default, the model is set to 'claude-2'.
  */
-export class AnthropicProvider extends Provider<Anthropic> {
+export class AnthropicProvider extends AIProvider<Anthropic> {
   private model: AnthropicModel
 
   constructor(config: AnthropicProviderConfig = {}) {
@@ -54,16 +63,33 @@
    * @param messages A list of messages to send to the Anthropic API.
    * @returns The completion.
    */
-  async complete(
-    messages: Provider.Message[],
-    functions?: AIbitat.FunctionDefinition[],
-  ): Promise<Provider.Completion> {
+  async create(
+    messages: Message[],
+    functions?: FunctionDefinition[],
+  ): Promise<string> {
+    log(`calling 'anthropic.completions.create' with model '${this.model}'`)
+
     // clone messages to avoid mutating the original array
     const promptMessages = [...messages]
 
     if (functions) {
-      const functionPrompt = this.getFunctionPrompt(functions)
-
+      const functionPrompt = `<functions>You have been trained to directly call a Javascript function passing a JSON Schema parameter as a response to this chat. This function will return a string that you can use to keep chatting.
+  
+  Here is a list of functions available to you:
+  ${JSON.stringify(
+    functions.map(({handler, ...rest}) => rest),
+    null,
+    2,
+  )}
+  
+  When calling any of those function in order to complete your task, respond only this JSON format. Do not include any other information or any other stuff.
+  
+  Function call format:
+  {
+     function_name: "givenfunctionname",
+     parameters: {}
+  }
+  </functions>`
       // add function prompt after the first message
       promptMessages.splice(1, 0, {
         content: functionPrompt,
@@ -81,7 +107,6 @@
               ? `${Anthropic.HUMAN_PROMPT} <admin>${content}</admin>`
               : ''
 
-          case 'function':
           case 'user':
             return `${Anthropic.HUMAN_PROMPT} ${content}`
 
@@ -104,75 +129,88 @@
         prompt,
       })
 
-<<<<<<< HEAD
       const result = response.completion.trim()
-=======
-      const result = response.completion
-      // TODO: get cost from response
-      const cost = 0
->>>>>>> edb4fc89
 
       // Handle function calls if the model returns a function call
       if (result.includes('function_name') && functions) {
-        let functionCall: AIbitat.FunctionCall
-        try {
-          functionCall = JSON.parse(result)
-        } catch (error) {
-          // call the complete function again in case it gets a json error
-          return await this.complete(
-            [
-              ...messages,
-              {
-                role: 'function',
-                content: `You gave me this function call: ${result} but I couldn't parse it.
-                ${(error as Error).message}
-                
-                Please try again.`,
-              },
-            ],
-            functions,
-          )
-        }
-
-        return {
-          result: null,
-          functionCall,
-          cost,
-        }
-      }
-
-      return {
-        result,
-        cost,
-      }
+        const functionResponse = await this.callFunction(result, functions)
+
+        return await this.create(
+          [
+            ...messages,
+            //  extend conversation with function response
+            {
+              role: 'user',
+              content: functionResponse,
+            },
+          ],
+          functions,
+        )
+      }
+
+      return result
     } catch (error) {
+      // if (error instanceof Anthropic.BadRequestError) {
+      //   throw new Error(error.message)
+      // }
+
       if (
-        error instanceof Anthropic.RateLimitError ||
-        error instanceof Anthropic.InternalServerError ||
-        error instanceof Anthropic.APIError
+        error instanceof Anthropic.AuthenticationError ||
+        error instanceof Anthropic.PermissionDeniedError
       ) {
-        throw new RetryError(error.message)
+        throw new AuthorizationError(error.message)
+      }
+
+      // if (error instanceof Anthropic.NotFoundError) {
+      //   throw new Error(error.message)
+      // }
+
+      // if (error instanceof Anthropic.ConflictError) {
+      //   throw new Error(error.message)
+      // }
+
+      // if (error instanceof Anthropic.UnprocessableEntityError) {
+      //   throw new Error(error.message)
+      // }
+
+      if (error instanceof Anthropic.RateLimitError) {
+        throw new RateLimitError(error.message)
+      }
+
+      if (error instanceof Anthropic.InternalServerError) {
+        throw new ServerError(error.message)
+      }
+
+      if (error instanceof Anthropic.APIError) {
+        throw new UnknownError(error.message)
       }
 
       throw error
     }
   }
 
-  private getFunctionPrompt(functions: AIbitat.FunctionDefinition[]) {
-    const functionPrompt = `<functions>You have been trained to directly call a Javascript function passing a JSON Schema parameter as a response to this chat. This function will return a string that you can use to keep chatting.
-  
-  Here is a list of functions available to you:
-  ${JSON.stringify(functions, null, 2)}
-  
-  When calling any of those function in order to complete your task, respond only this JSON format. Do not include any other information or any other stuff.
-  
-  Function call format:
-  {
-     function_name: "givenfunctionname",
-     parameters: {}
-  }
-  </functions>`
-
-    return functionPrompt
+  private callFunction(callJson: string, functions: FunctionDefinition[]) {
+    let call: object
+    try {
+      call = JSON.parse(callJson)
+    } catch (error) {
+      return `${callJson}
+Invalid JSON:  ${(error as Error).message}`
+    }
+
+    const {function_name, parameters} = call as {
+      function_name: string
+      parameters: object
+    }
+
+    const functionDefinition = functions.find(
+      ({name}) => name === function_name,
+    )
+
+    if (!functionDefinition) {
+      return `${callJson} gave me a function not found.`
+    }
+
+    return functionDefinition.handler(parameters)
   }
 }